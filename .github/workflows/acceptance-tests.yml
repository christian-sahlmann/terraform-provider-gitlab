--- conflicted
+++ resolved
@@ -14,16 +14,6 @@
 
     - name: Check out code repository source code
       uses: actions/checkout@v2
-
-    # https://help.github.com/en/actions/reference/workflow-commands-for-github-actions
-    - name: Set build variables
-      run: |
-<<<<<<< HEAD
-        echo "MAKE_TARGET=testacc" >> $GITHUB_ENV
-=======
-        echo "GO_FLAGS=-mod=vendor" >> $GITHUB_ENV
->>>>>>> 18e9201a
-        echo "GO111MODULE=on" >> $GITHUB_ENV
 
     - name: Start Gitlab
       run: make testacc-up
@@ -53,16 +43,6 @@
         [[ -n "${{ secrets.LICENSE_ENCRYPTION_PASSWORD }}" ]] && openssl enc  -d -aes-256-cbc -pbkdf2 -iter 20000 -in Gitlab-license.encrypted -out Gitlab-license.txt -pass "pass:${{ secrets.LICENSE_ENCRYPTION_PASSWORD }}"
         chmod 666 Gitlab-license.txt || true
 
-    # https://help.github.com/en/actions/reference/workflow-commands-for-github-actions
-    - name: Set build variables
-      run: |
-<<<<<<< HEAD
-        echo "MAKE_TARGET=testacc" >> $GITHUB_ENV
-=======
-        echo "GO_FLAGS=-mod=vendor" >> $GITHUB_ENV
->>>>>>> 18e9201a
-        echo "GO111MODULE=on" >> $GITHUB_ENV
-
     - name: Start Gitlab
       run: make testacc-up
 
