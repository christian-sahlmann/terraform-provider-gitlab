--- conflicted
+++ resolved
@@ -28,17 +28,9 @@
     runs-on: ubuntu-latest
     needs: [go-version]
     steps:
-<<<<<<< HEAD
       - name: Checkout
-        uses: actions/checkout@v2.4.0
+        uses: actions/checkout@v3
       - name: Unshallow
-=======
-      -
-        name: Checkout
-        uses: actions/checkout@v3
-      -
-        name: Unshallow
->>>>>>> af6bcd48
         run: git fetch --prune --unshallow
       - name: Set up Go
         uses: actions/setup-go@v2
@@ -51,7 +43,6 @@
           # These secrets will need to be configured for the repository:
           GPG_PRIVATE_KEY: ${{ secrets.GPG_PRIVATE_KEY }}
           PASSPHRASE: ${{ secrets.PASSPHRASE }}
-<<<<<<< HEAD
       - name: Generate Release Notes from Changelog
         run: |
           LATEST_TAG=$(git describe --abbrev=0 --match='v*.*.*' --tags | tr -d v)
@@ -59,12 +50,7 @@
           sed -n "/## $LATEST_TAG/,/## $PREVIOUS_TAG"'/{//!p;}' CHANGELOG.md > /tmp/RELEASE-NOTES.md
           cat /tmp/RELEASE-NOTES.md
       - name: Run GoReleaser
-        uses: goreleaser/goreleaser-action@v2.8.1
-=======
-      -
-        name: Run GoReleaser
         uses: goreleaser/goreleaser-action@v2.9.1
->>>>>>> af6bcd48
         with:
           version: latest
           args: release --release-notes /tmp/RELEASE-NOTES.md --rm-dist
